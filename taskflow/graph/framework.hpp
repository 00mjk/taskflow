#pragma once

#include "flow_builder.hpp"

namespace tf {

// TODO: document the class

/**
@class Framework 

@brief A reusable task dependency graph.

A framework can be executed by a taskflow object repetitively and thus 
avoids the graph reconstruction overhead. 

*/
class Framework : public FlowBuilder {

  friend class Topology;
  
  template <template<typename...> typename E> 
  friend class BasicTaskflow;

  public:

    Framework();
    
    void dump(std::ostream& ostream) const;
    
    std::string dump() const;

  protected:

    Graph _graph;

  private:

    std::mutex _mtx;
    std::list<Topology*> _topologies;
    std::vector<size_t> _dependents;
    Node* _last_target {nullptr};   
};

// Constructor
inline Framework::Framework() : FlowBuilder{_graph} {
}

<<<<<<< HEAD
}  // end of namespace tf. ---------------------------------------------------
=======
// Procedure: dump
inline void Framework::dump(std::ostream& os) const {
  os << "digraph Framework {\n";
  for(const auto& n: _graph) {
    n.dump(os);
  }
  os << "}\n";
}
>>>>>>> 22be4733


// Function: dump
inline std::string Framework::dump() const { 
  std::ostringstream os;
  dump(os);
  return os.str();
}


};  // end of namespace tf. ---------------------------------------------------
<|MERGE_RESOLUTION|>--- conflicted
+++ resolved
@@ -46,9 +46,6 @@
 inline Framework::Framework() : FlowBuilder{_graph} {
 }
 
-<<<<<<< HEAD
-}  // end of namespace tf. ---------------------------------------------------
-=======
 // Procedure: dump
 inline void Framework::dump(std::ostream& os) const {
   os << "digraph Framework {\n";
@@ -57,8 +54,6 @@
   }
   os << "}\n";
 }
->>>>>>> 22be4733
-
 
 // Function: dump
 inline std::string Framework::dump() const { 
@@ -67,5 +62,4 @@
   return os.str();
 }
 
-
-};  // end of namespace tf. ---------------------------------------------------
+}  // end of namespace tf. ---------------------------------------------------
